--- conflicted
+++ resolved
@@ -53,10 +53,6 @@
 * Box/box collision
 * Friction constraints
 * Better collision detection - spatial hashing, octrees or similar
-<<<<<<< HEAD
-* Debug app that uses three.js or scenejs
-=======
->>>>>>> da06e3fb
 * Rename the current Solver class to GSSolver, and make the Solver class to a base class
 * ParallelSolver that uses Web Workers - splits the system into islands and then adds to subsolvers (may be any other solver) - see http://www.html5rocks.com/en/tutorials/workers/basics/
 * Remove objects during simulation
